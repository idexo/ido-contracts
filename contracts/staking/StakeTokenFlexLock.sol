--- conflicted
+++ resolved
@@ -290,15 +290,7 @@
      * @param typeName string
      */
     function _getHash(string memory typeName) internal pure returns (bytes32) {
-<<<<<<< HEAD
-        //
-        bytes memory name = bytes(typeName);
-        bytes32 typeHash = keccak256(name);
-
-        return typeHash;
-=======
         return keccak256(bytes(typeName));
->>>>>>> 4c9fb374
     }
 
     /**
