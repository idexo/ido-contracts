--- conflicted
+++ resolved
@@ -257,29 +257,4 @@
             await stakePool.sweep(erc20.address, bob, web3.utils.toWei(new BN(3000)), { from: bob })
         })
     })
-<<<<<<< HEAD
-=======
-
-    describe("#Multiplier", function () {
-        // this.timeout(120000)
-        before(async () => {
-            await ido.mint(alice, web3.utils.toWei(new BN(20000000)), { from: alice })
-            await ido.approve(stakePool.address, web3.utils.toWei(new BN(20000000)), { from: alice })
-        })
-        it("getStakeInfo", async () => {
-            for (let i = 0; i < 301; i++) {
-                await stakePool.deposit(web3.utils.toWei(new BN(3000)), 0, { from: alice })
-            }
-            await stakePool.getStakeInfo(299).then((res) => {
-                expect(res[1].toString()).to.eq("120")
-            })
-            await stakePool.getStakeInfo(301).then((res) => {
-                expect(res[1].toString()).to.eq("110")
-            })
-            // await stakePool.getStakeInfo(4000).then(res => {
-            //   expect(res[1].toString()).to.eq('100');
-            // });
-        })
-    })
->>>>>>> ebfd4ee7
 })