--- conflicted
+++ resolved
@@ -60,11 +60,8 @@
     describe("# Locked transfers", async () => {
         it("try transfer", async () => {
             await contract.transferFrom(bob.address, alice.address, 2)
-<<<<<<< HEAD
             await contract.safeTransferFrom(alice.address, bob.address, 2)
             await contract.transferFrom(bob.address, alice.address, 2)
-=======
->>>>>>> 76bfe681
             await contract.balanceOf(alice.address).then((res) => { expect(res).to.equal(3) })
         })
 
